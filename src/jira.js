import request from 'request-promise';
import url from 'url';

/**
 * @name JiraApi
 * @class
 * Wrapper for the JIRA Rest Api
 * https://docs.atlassian.com/jira/REST/6.4.8/
 */
export default class JiraApi {
  /**
   * @constructor
   * @function
   * @param {JiraApiOptions} options
   */
  constructor(options) {
    this.protocol = options.protocol || 'http';
    this.host = options.host;
    this.port = options.port || null;
    this.apiVersion = options.apiVersion || '2';
    this.base = options.base || '';
    this.intermediatePath = options.intermediatePath;
    this.strictSSL = options.hasOwnProperty('strictSSL') ? options.strictSSL : true;
      // This is so we can fake during unit tests
    this.request = options.request || request;
    this.webhookVersion = options.webHookVersion || '1.0';
    this.greenhopperVersion = options.greenhopperVersion || '1.0';
    this.baseOptions = {};

    if (options.oauth && options.oauth.consumer_key && options.oauth.access_token) {
      this.baseOptions.oauth = {
        consumer_key: options.oauth.consumer_key,
        consumer_secret: options.oauth.consumer_secret,
        token: options.oauth.access_token,
        token_secret: options.oauth.access_token_secret,
        signature_method: options.oauth.signature_method || 'RSA-SHA1',
      };
    } else if (options.bearer) {
      this.baseOptions.auth = {
        user: '',
        pass: '',
        sendImmediately: true,
        bearer: options.bearer,
      };
    } else if (options.username && options.password) {
      this.baseOptions.auth = {
        user: options.username,
        pass: options.password,
      };
    }

    if (options.timeout) {
      this.baseOptions.timeout = options.timeout;
    }
  }

  /**
   * @typedef JiraApiOptions
   * @type {object}
   * @property {string} [protocol=http] - What protocol to use to connect to
   * jira? Ex: http|https
   * @property {string} host - What host is this tool connecting to for the jira
   * instance? Ex: jira.somehost.com
   * @property {string} [port] - What port is this tool connecting to jira with? Only needed for
   * none standard ports. Ex: 8080, 3000, etc
   * @property {string} [username] - Specify a username for this tool to authenticate all
   * requests with.
   * @property {string} [password] - Specify a password for this tool to authenticate all
   * requests with.
   * @property {string} [apiVersion=2] - What version of the jira rest api is the instance the
   * tool is connecting to?
   * @property {string} [base] - What other url parts exist, if any, before the rest/api/
   * section?
   * @property {string} [intermediatePath] - If specified, overwrites the default rest/api/version
   * section of the uri
   * @property {boolean} [strictSSL=true] - Does this tool require each request to be
   * authenticated?  Defaults to true.
   * @property {function} [request] - What method does this tool use to make its requests?
   * Defaults to request from request-promise
   * @property {number} [timeout] - Integer containing the number of milliseconds to wait for a
   * server to send response headers (and start the response body) before aborting the request. Note
   * that if the underlying TCP connection cannot be established, the OS-wide TCP connection timeout
   * will overrule the timeout option ([the default in Linux can be anywhere from 20-120 *
   * seconds](http://www.sekuda.com/overriding_the_default_linux_kernel_20_second_tcp_socket_connect_timeout)).
   * @property {string} [webhookVersion=1.0] - What webhook version does this api wrapper need to
   * hit?
   * @property {string} [greenhopperVersion=1.0] - What webhook version does this api wrapper need
   * to hit?
   * @property {OAuth} - Specify an oauth object for this tool to authenticate all requests using
   * OAuth.
   */

  /**
   * @typedef OAuth
   * @type {object}
   * @property {string} consumer_key - The consumer entered in Jira Preferences.
   * @property {string} consumer_secret - The private RSA file.
   * @property {string} access_token - The generated access token.
   * @property {string} access_token_secret - The generated access toke secret.
   * @property {string} signature_method [signature_method=RSA-SHA1] - OAuth signurate methode
   * Possible values RSA-SHA1, HMAC-SHA1, PLAINTEXT. Jira Cloud supports only RSA-SHA1.
   */

  /**
   *  @typedef {object} UriOptions
   *  @property {string} pathname - The url after the specific functions path
   *  @property {object} [query] - An object of all query parameters
   *  @property {string} [intermediatePath] - Overwrites with specified path
   */

  /**
   * @name makeRequestHeader
   * @function
   * Creates a requestOptions object based on the default template for one
   * @param {string} uri
   * @param {object} [options] - an object containing fields and formatting how the
   */
  makeRequestHeader(uri, options = {}) {
    return {
      rejectUnauthorized: this.strictSSL,
      method: options.method || 'GET',
      uri,
      json: true,
      ...options,
    };
  }

  /**
   * @typedef makeRequestHeaderOptions
   * @type {object}
   * @property {string} [method] - HTTP Request Method. ie GET, POST, PUT, DELETE
   */

  /**
   * @name makeUri
   * @function
   * Creates a URI object for a given pathname
   * @param {object} [options] - an object containing path information
   */
  makeUri({ pathname, query, intermediatePath }) {
    const intermediateToUse = this.intermediatePath || intermediatePath;
    const tempPath = intermediateToUse || `/rest/api/${this.apiVersion}`;
    const uri = url.format({
      protocol: this.protocol,
      hostname: this.host,
      port: this.port,
      pathname: `${this.base}${tempPath}${pathname}`,
      query,
    });
    return decodeURIComponent(uri);
  }

  /**
   * @typedef makeUriOptions
   * @type {object}
   * @property {string} pathname - The url after the /rest/api/version
   * @property {object} query - a query object
   * @property {string} intermediatePath - If specified will overwrite the /rest/api/version section
   */

  /**
   * @name makeWebhookUri
   * @function
   * Creates a URI object for a given pathName
   * @param {object} [options] - An options object specifying uri information
   */
  makeWebhookUri({ pathname, intermediatePath }) {
    const intermediateToUse = this.intermediatePath || intermediatePath;
    const tempPath = intermediateToUse || `/rest/webhooks/${this.webhookVersion}`;
    const uri = url.format({
      protocol: this.protocol,
      hostname: this.host,
      port: this.port,
      pathname: `${this.base}${tempPath}${pathname}`,
    });
    return decodeURIComponent(uri);
  }

  /**
   * @typedef makeWebhookUriOptions
   * @type {object}
   * @property {string} pathname - The url after the /rest/webhooks
   * @property {string} intermediatePath - If specified will overwrite the /rest/webhooks section
   */

  /**
   * @name makeSprintQueryUri
   * @function
   * Creates a URI object for a given pathName
   * @param {object} [options] - The url after the /rest/
   */
  makeSprintQueryUri({ pathname, query, intermediatePath }) {
    const intermediateToUse = this.intermediatePath || intermediatePath;
    const tempPath = intermediateToUse || `/rest/greenhopper/${this.greenhopperVersion}`;
    const uri = url.format({
      protocol: this.protocol,
      hostname: this.host,
      port: this.port,
      pathname: `${this.base}${tempPath}${pathname}`,
      query,
    });
    return decodeURIComponent(uri);
  }

  /**
   * @typedef makeSprintQueryUriOptions
   * @type {object}
   * @property {string} pathname - The url after the /rest/api/version
   * @property {object} query - a query object
   * @property {string} intermediatePath - will overwrite the /rest/greenhopper/version section
   */

  /**
   * @typedef makeDevStatusUri
   * @function
   * Creates a URI object for a given pathname
   * @arg {pathname, query, intermediatePath} obj1
   * @param {string} pathname obj1.pathname - The url after the /rest/api/version
   * @param {object} query obj1.query - a query object
   * @param {string} intermediatePath obj1.intermediatePath - If specified will overwrite the
   * /rest/dev-status/latest/issue/detail section
   */
  makeDevStatusUri({ pathname, query, intermediatePath }) {
    const intermediateToUse = this.intermediatePath || intermediatePath;
    const tempPath = intermediateToUse || '/rest/dev-status/latest/issue';
    const uri = url.format({
      protocol: this.protocol,
      hostname: this.host,
      port: this.port,
      pathname: `${this.base}${tempPath}${pathname}`,
      query,
    });
    return decodeURIComponent(uri);
  }

  /**
   * @name makeAgile1Uri
   * @function
   * Creates a URI object for a given pathname
   * @param {UriOptions} object
   */
  makeAgileUri(object) {
    const intermediateToUse = this.intermediatePath || object.intermediatePath;
    const tempPath = intermediateToUse || '/rest/agile/1.0';
    const uri = url.format({
      protocol: this.protocol,
      hostname: this.host,
      port: this.port,
      pathname: `${this.base}${tempPath}${object.pathname}`,
      query: object.query,
    });
    return decodeURIComponent(uri);
  }

  /**
   * @name doRequest
   * @function
   * Does a request based on the requestOptions object
   * @param {object} requestOptions - fields on this object get posted as a request header for
   * requests to jira
   */
  async doRequest(requestOptions) {
    const options = {
      ...this.baseOptions,
      ...requestOptions,
    };

    const response = await this.request(options);

    if (response) {
      if (Array.isArray(response.errorMessages) && response.errorMessages.length > 0) {
        throw new Error(response.errorMessages.join(', '));
      }
    }

    return response;
  }

  /**
   * @name findIssue
   * @function
   * Find an issue in jira
   * [Jira Doc](http://docs.atlassian.com/jira/REST/latest/#id290709)
   * @param {string} issueNumber - The issue number to search for including the project key
   * @param {string} expand - The resource expansion to return additional fields in the response
   * @param {string} fields - Comma separated list of field ids or keys to retrieve
   * @param {string} properties - Comma separated list of properties to retrieve
   * @param {boolean} fieldsByKeys - False by default, used to retrieve fields by key instead of id
   */
  findIssue(issueNumber, expand, fields, properties, fieldsByKeys) {
    return this.doRequest(this.makeRequestHeader(this.makeUri({
      pathname: `/issue/${issueNumber}`,
      query: {
        expand: expand || '',
        fields: fields || '*all',
        properties: properties || '',
        fieldsByKeys: fieldsByKeys || false,
      },
    })));
  }

  /**
   * @name getUnresolvedIssueCount
   * @function
   * Get the unresolved issue count
   * [Jira Doc](http://docs.atlassian.com/jira/REST/latest/#id288524)
   * @param {string} version - the version of your product you want to find the unresolved
   * issues of.
   */
  async getUnresolvedIssueCount(version) {
    const requestHeaders = this.makeRequestHeader(
      this.makeUri({
        pathname: `/version/${version}/unresolvedIssueCount`,
      }),
    );
    const response = await this.doRequest(requestHeaders);
    return response.issuesUnresolvedCount;
  }

  /**
   * @name getProject
   * @function
   * Get the Project by project key
   * [Jira Doc](http://docs.atlassian.com/jira/REST/latest/#id289232)
   * @param {string} project - key for the project
   */
  getProject(project) {
    return this.doRequest(this.makeRequestHeader(this.makeUri({
      pathname: `/project/${project}`,
    })));
  }

/**
   * @name createProject
   * @function
   * Create a new Project
   * [Jira Doc](https://docs.atlassian.com/jira/REST/latest/#api/2/project-createProject)
   * @param {object} project - with specs
   */
  createProject(project) {
    return this.doRequest(this.makeRequestHeader(this.makeUri({
      pathname: '/project/',
    }), {
      method: 'POST',
      body: project,
    }));
  }

  /** Find the Rapid View for a specified project
   * @name findRapidView
   * @function
   * @param {string} projectName - name for the project
   */
  async findRapidView(projectName) {
    const response = await this.doRequest(this.makeRequestHeader(this.makeSprintQueryUri({
      pathname: '/rapidviews/list',
    })));

    if (typeof projectName === 'undefined' || projectName === null) return response.views;

    const rapidViewResult = response.views
      .find(x => x.name.toLowerCase() === projectName.toLowerCase());

    return rapidViewResult;
  }

  /** Get the most recent sprint for a given rapidViewId
   * @name getLastSprintForRapidView
   * @function
   * @param {string} rapidViewId - the id for the rapid view
   */
  async getLastSprintForRapidView(rapidViewId) {
    const response = await this.doRequest(
      this.makeRequestHeader(this.makeSprintQueryUri({
        pathname: `/sprintquery/${rapidViewId}`,
      })),
    );
    return response.sprints.pop();
  }

  /** Get the issues for a rapidView / sprint
   * @name getSprintIssues
   * @function
   * @param {string} rapidViewId - the id for the rapid view
   * @param {string} sprintId - the id for the sprint
   */
  getSprintIssues(rapidViewId, sprintId) {
    return this.doRequest(this.makeRequestHeader(this.makeSprintQueryUri({
      pathname: '/rapid/charts/sprintreport',
      query: {
        rapidViewId,
        sprintId,
      },
    })));
  }

  /** Get a list of Sprints belonging to a Rapid View
   * @name listSprints
   * @function
   * @param {string} rapidViewId - the id for the rapid view
   */
  listSprints(rapidViewId) {
    return this.doRequest(this.makeRequestHeader(this.makeSprintQueryUri({
      pathname: `/sprintquery/${rapidViewId}`,
    })));
  }

  /** Add an issue to the project's current sprint
   * @name addIssueToSprint
   * @function
   * @param {string} issueId - the id of the existing issue
   * @param {string} sprintId - the id of the sprint to add it to
   */
  addIssueToSprint(issueId, sprintId) {
    return this.doRequest(this.makeRequestHeader(this.makeUri({
      pathname: `/sprint/${sprintId}/issues/add`,
    }), {
      method: 'PUT',
      followAllRedirects: true,
      body: {
        issueKeys: [issueId],
      },
    }));
  }

  /** Create an issue link between two issues
   * @name issueLink
   * @function
   * @param {object} link - a link object formatted how the Jira API specifies
   */
  issueLink(link) {
    return this.doRequest(this.makeRequestHeader(this.makeUri({
      pathname: '/issueLink',
    }), {
      method: 'POST',
      followAllRedirects: true,
      body: link,
    }));
  }

  /** Retrieves the remote links associated with the given issue.
   * @name getRemoteLinks
   * @function
   * @param {string} issueNumber - the issue number to find remote links for.
   */
  getRemoteLinks(issueNumber) {
    return this.doRequest(this.makeRequestHeader(this.makeUri({
      pathname: `/issue/${issueNumber}/remotelink`,
    })));
  }

  /**
   * @name createRemoteLink
   * @function
   * Creates a remote link associated with the given issue.
   * @param {string} issueNumber - The issue number to create the remotelink under
   * @param {object} remoteLink - the remotelink object as specified by the Jira API
   */
  createRemoteLink(issueNumber, remoteLink) {
    return this.doRequest(this.makeRequestHeader(this.makeUri({
      pathname: `/issue/${issueNumber}/remotelink`,
    }), {
      method: 'POST',
      body: remoteLink,
    }));
  }

  /** Get Versions for a project
   * [Jira Doc](http://docs.atlassian.com/jira/REST/latest/#id289653)
   * @name getVersions
   * @function
   * @param {string} project - A project key to get versions for
   */
  getVersions(project) {
    return this.doRequest(this.makeRequestHeader(this.makeUri({
      pathname: `/project/${project}/versions`,
    })));
  }

  /** Create a version
   * [Jira Doc](http://docs.atlassian.com/jira/REST/latest/#id288232)
   * @name createVersion
   * @function
   * @param {string} version - an object of the new version
   */
  createVersion(version) {
    return this.doRequest(this.makeRequestHeader(this.makeUri({
      pathname: '/version',
    }), {
      method: 'POST',
      followAllRedirects: true,
      body: version,
    }));
  }

  /** Update a version
   * [Jira Doc](https://docs.atlassian.com/jira/REST/latest/#d2e510)
   * @name updateVersion
   * @function
   * @param {string} version - an new object of the version to update
   */
  updateVersion(version) {
    return this.doRequest(this.makeRequestHeader(this.makeUri({
      pathname: `/version/${version.id}`,
    }), {
      method: 'PUT',
      followAllRedirects: true,
      body: version,
    }));
  }

  /** Delete a version
   * [Jira Doc](https://docs.atlassian.com/jira/REST/latest/#api/2/version-delete)
   * @name deleteVersion
   * @function
   * @param {string} versionId - the ID of the version to delete
   * @param {string} moveFixIssuesToId - when provided, existing fixVersions will be moved
   *                 to this ID. Otherwise, the deleted version will be removed from all
   *                 issue fixVersions.
   * @param {string} moveAffectedIssuesToId - when provided, existing affectedVersions will
   *                 be moved to this ID. Otherwise, the deleted version will be removed
   *                 from all issue affectedVersions.
   */
  deleteVersion(versionId, moveFixIssuesToId, moveAffectedIssuesToId) {
    return this.doRequest(this.makeRequestHeader(this.makeUri({
      pathname: `/version/${versionId}`,
    }), {
      method: 'DELETE',
      followAllRedirects: true,
      qs: {
        moveFixIssuesTo: moveFixIssuesToId,
        moveAffectedIssuesTo: moveAffectedIssuesToId,
      },
    }));
  }

  /** Pass a search query to Jira
   * [Jira Doc](https://docs.atlassian.com/jira/REST/latest/#d2e4424)
   * @name searchJira
   * @function
   * @param {string} searchString - jira query string in JQL
   * @param {object} optional - object containing any of the following properties
   * @param {integer} [optional.startAt=0]: optional starting index number
   * @param {integer} [optional.maxResults=50]: optional ending index number
   * @param {array} [optional.fields]: optional array of string names of desired fields
   */
  searchJira(searchString, optional = {}) {
    return this.doRequest(this.makeRequestHeader(this.makeUri({
      pathname: '/search',
    }), {
      method: 'POST',
      followAllRedirects: true,
      body: {
        jql: searchString,
        ...optional,
      },
    }));
  }

  /** Create a Jira user
   * [Jira Doc](https://docs.atlassian.com/jira/REST/cloud/#api/2/user-createUser)
   * @name createUser
   * @function
   * @param {object} user - Properly Formatted User object
   */
  createUser(user) {
    return this.doRequest(this.makeRequestHeader(this.makeUri({
      pathname: '/user',
    }), {
      method: 'POST',
      followAllRedirects: true,
      body: user,
    }));
  }

  /** Search user on Jira
   * [Jira Doc](http://docs.atlassian.com/jira/REST/latest/#d2e3756)
   * @name searchUsers
   * @function
   * @param {SearchUserOptions} options
   */
  searchUsers({ username, startAt, maxResults, includeActive, includeInactive }) {
    return this.doRequest(this.makeRequestHeader(this.makeUri({
      pathname: '/user/search',
      query: {
        username,
        startAt: startAt || 0,
        maxResults: maxResults || 50,
        includeActive: includeActive || true,
        includeInactive: includeInactive || false,
      },
    }), {
      followAllRedirects: true,
    }));
  }

  /**
   * @typedef SearchUserOptions
   * @type {object}
   * @property {string} username - A query string used to search username, name or e-mail address
   * @property {integer} [startAt=0] - The index of the first user to return (0-based)
   * @property {integer} [maxResults=50] - The maximum number of users to return
   * @property {boolean} [includeActive=true] - If true, then active users are included
   * in the results
   * @property {boolean} [includeInactive=false] - If true, then inactive users
   * are included in the results
   */

  /** Get all users in group on Jira
   * @name getUsersInGroup
   * @function
   * @param {string} groupname - A query string used to search users in group
   * @param {integer} [startAt=0] - The index of the first user to return (0-based)
   * @param {integer} [maxResults=50] - The maximum number of users to return (defaults to 50).
   */
  getUsersInGroup(groupname, startAt = 0, maxResults = 50) {
    return this.doRequest(
      this.makeRequestHeader(this.makeUri({
        pathname: '/group',
        query: {
          groupname,
          expand: `users[${startAt}:${maxResults}]`,
        },
      }), {
        followAllRedirects: true,
      }),
    );
  }

  /** Get issues related to a user
   * [Jira Doc](http://docs.atlassian.com/jira/REST/latest/#id296043)
   * @name getUsersIssues
   * @function
   * @param {string} username - username of user to search for
   * @param {boolean} open - determines if only open issues should be returned
   */
  getUsersIssues(username, open) {
    const openJql = open ? ' AND status in (Open, \'In Progress\', Reopened)' : '';
    return this.searchJira(
      `assignee = ${username.replace('@', '\\u0040')}${openJql}`, {});
  }

  /** Add issue to Jira
   * [Jira Doc](http://docs.atlassian.com/jira/REST/latest/#id290028)
   * @name addNewIssue
   * @function
   * @param {object} issue - Properly Formatted Issue object
   */
  addNewIssue(issue) {
    return this.doRequest(this.makeRequestHeader(this.makeUri({
      pathname: '/issue',
    }), {
      method: 'POST',
      followAllRedirects: true,
      body: issue,
    }));
  }

  /** Add a user as a watcher on an issue
   * @name addWatcher
   * @function
   * @param {string} issueKey - the key of the existing issue
   * @param {string} username - the jira username to add as a watcher to the issue
   */
  addWatcher(issueKey, username) {
    return this.doRequest(this.makeRequestHeader(this.makeUri({
      pathname: `/issue/${issueKey}/watchers`,
    }), {
      method: 'POST',
      followAllRedirects: true,
      body: JSON.stringify(username),
    }));
  }

  /** Delete issue from Jira
   * [Jira Doc](http://docs.atlassian.com/jira/REST/latest/#id290791)
   * @name deleteIssue
   * @function
   * @param {string} issueId - the Id of the issue to delete
   */
  deleteIssue(issueId) {
    return this.doRequest(this.makeRequestHeader(this.makeUri({
      pathname: `/issue/${issueId}`,
    }), {
      method: 'DELETE',
      followAllRedirects: true,
    }));
  }

  /** Update issue in Jira
   * [Jira Doc](http://docs.atlassian.com/jira/REST/latest/#id290878)
   * @name updateIssue
   * @function
   * @param {string} issueId - the Id of the issue to delete
   * @param {object} issueUpdate - update Object as specified by the rest api
   */
  updateIssue(issueId, issueUpdate) {
    return this.doRequest(this.makeRequestHeader(this.makeUri({
      pathname: `/issue/${issueId}`,
    }), {
      body: issueUpdate,
      method: 'PUT',
      followAllRedirects: true,
    }));
  }

  /** List Components
   * [Jira Doc](http://docs.atlassian.com/jira/REST/latest/#id290489)
   * @name listComponents
   * @function
   * @param {string} project - key for the project
   */
  listComponents(project) {
    return this.doRequest(this.makeRequestHeader(this.makeUri({
      pathname: `/project/${project}/components`,
    })));
  }

  /** Add component to Jira
   * [Jira Doc](http://docs.atlassian.com/jira/REST/latest/#id290028)
   * @name addNewComponent
   * @function
   * @param {object} component - Properly Formatted Component
   */
  addNewComponent(component) {
    return this.doRequest(this.makeRequestHeader(this.makeUri({
      pathname: '/component',
    }), {
      method: 'POST',
      followAllRedirects: true,
      body: component,
    }));
  }

  /** Delete component from Jira
   * [Jira Doc](http://docs.atlassian.com/jira/REST/latest/#id290791)
   * @name deleteComponent
   * @function
   * @param {string} componentId - the Id of the component to delete
   */
  deleteComponent(componentId) {
    return this.doRequest(this.makeRequestHeader(this.makeUri({
      pathname: `/component/${componentId}`,
    }), {
      method: 'DELETE',
      followAllRedirects: true,
    }));
  }

  /** Create custom Jira field
   * [Jira Doc](http://docs.atlassian.com/jira/REST/latest/#api/2/field-createCustomField)
   * @name createCustomField
   * @function
   * @param {object} field - Properly formatted Field object
   */
  createCustomField(field) {
    return this.doRequest(this.makeRequestHeader(this.makeUri({
      pathname: '/field',
    }), {
      method: 'POST',
      followAllRedirects: true,
      body: field,
    }));
  }

  /** List all fields custom and not that jira knows about.
   * [Jira Doc](http://docs.atlassian.com/jira/REST/latest/#id290489)
   * @name listFields
   * @function
   */
  listFields() {
    return this.doRequest(this.makeRequestHeader(this.makeUri({
      pathname: '/field',
    })));
  }

   /** Add an option for a select list issue field.
   * [Jira Doc](http://docs.atlassian.com/jira/REST/latest/#api/2/field/{fieldKey}/option-createOption)
   * @name createFieldOption
   * @function
   * @param {string} fieldKey - the key of the select list field
   * @param {object} option - properly formatted Option object
   */
  createFieldOption(fieldKey, option) {
    return this.doRequest(this.makeRequestHeader(this.makeUri({
      pathname: `/field/${fieldKey}/option`,
    }), {
      method: 'POST',
      followAllRedirects: true,
      body: option,
    }));
  }

  /** Returns all options defined for a select list issue field.
   * [Jira Doc](http://docs.atlassian.com/jira/REST/latest/#api/2/field/{fieldKey}/option-getAllOptions)
   * @name listFieldOptions
   * @function
   * @param {string} fieldKey - the key of the select list field
   */
  listFieldOptions(fieldKey) {
    return this.doRequest(this.makeRequestHeader(this.makeUri({
      pathname: `/field/${fieldKey}/option`,
    })));
  }

  /** Creates or updates an option for a select list issue field.
   * [Jira Doc](http://docs.atlassian.com/jira/REST/latest/#api/2/field/{fieldKey}/option-putOption)
   * @name upsertFieldOption
   * @function
   * @param {string} fieldKey - the key of the select list field
   * @param {string} optionId - the id of the modified option
   * @param {object} option - properly formatted Option object
   */
  upsertFieldOption(fieldKey, optionId, option) {
    return this.doRequest(this.makeRequestHeader(this.makeUri({
      pathname: `/field/${fieldKey}/option/${optionId}`,
    }), {
      method: 'PUT',
      followAllRedirects: true,
      body: option,
    }));
  }

  /** Returns an option for a select list issue field.
   * [Jira Doc](http://docs.atlassian.com/jira/REST/latest/#api/2/field/{fieldKey}/option-getOption)
   * @name getFieldOption
   * @function
   * @param {string} fieldKey - the key of the select list field
   * @param {string} optionId - the id of the option
   */
  getFieldOption(fieldKey, optionId) {
    return this.doRequest(this.makeRequestHeader(this.makeUri({
      pathname: `/field/${fieldKey}/option/${optionId}`,
    })));
  }

  /** Deletes an option from a select list issue field.
   * [Jira Doc](http://docs.atlassian.com/jira/REST/latest/#api/2/field/{fieldKey}/option-delete)
   * @name deleteFieldOption
   * @function
   * @param {string} fieldKey - the key of the select list field
   * @param {string} optionId - the id of the deleted option
   */
  deleteFieldOption(fieldKey, optionId) {
    return this.doRequest(this.makeRequestHeader(this.makeUri({
      pathname: `/field/${fieldKey}/option/${optionId}`,
    }), {
      method: 'DELETE',
      followAllRedirects: true,
    }));
  }

  /**
   * @name getIssueProperty
   * @function
   * Get Property of Issue by Issue and Property Id
   * [Jira Doc](https://docs.atlassian.com/jira/REST/cloud/#api/2/issue/{issueIdOrKey}/properties-getProperty)
   * @param {string} issueNumber - The issue number to search for including the project key
   * @param {string} property - The property key to search for
   */
  getIssueProperty(issueNumber, property) {
    return this.doRequest(this.makeRequestHeader(this.makeUri({
      pathname: `/issue/${issueNumber}/properties/${property}`,
    })));
  }

  /** List all priorities jira knows about
   * [Jira Doc](http://docs.atlassian.com/jira/REST/latest/#id290489)
   * @name listPriorities
   * @function
   */
  listPriorities() {
    return this.doRequest(this.makeRequestHeader(this.makeUri({
      pathname: '/priority',
    })));
  }

  /** List Transitions for a specific issue that are available to the current user
   * [Jira Doc](http://docs.atlassian.com/jira/REST/latest/#id290489)
   * @name listTransitions
   * @function
   * @param {string} issueId - get transitions available for the issue
   */
  listTransitions(issueId) {
    return this.doRequest(this.makeRequestHeader(this.makeUri({
      pathname: `/issue/${issueId}/transitions`,
      query: {
        expand: 'transitions.fields',
      },
    })));
  }

  /** Transition issue in Jira
   * [Jira Doc](http://docs.atlassian.com/jira/REST/latest/#id290489)
   * @name transitionsIssue
   * @function
   * @param {string} issueId - the Id of the issue to delete
   * @param {object} issueTransition - transition object from the jira rest API
   */
  transitionIssue(issueId, issueTransition) {
    return this.doRequest(this.makeRequestHeader(this.makeUri({
      pathname: `/issue/${issueId}/transitions`,
    }), {
      body: issueTransition,
      method: 'POST',
      followAllRedirects: true,
    }));
  }

  /** List all Viewable Projects
   * [Jira Doc](http://docs.atlassian.com/jira/REST/latest/#id289193)
   * @name listProjects
   * @function
   */
  listProjects() {
    return this.doRequest(this.makeRequestHeader(this.makeUri({
      pathname: '/project',
    })));
  }

  /** Add a comment to an issue
   * [Jira Doc](https://docs.atlassian.com/jira/REST/latest/#id108798)
   * @name addComment
   * @function
   * @param {string} issueId - Issue to add a comment to
   * @param {string} comment - string containing comment
   */
  addComment(issueId, comment) {
    return this.doRequest(this.makeRequestHeader(this.makeUri({
      pathname: `/issue/${issueId}/comment`,
    }), {
      body: {
        body: comment,
      },
      method: 'POST',
      followAllRedirects: true,
    }));
  }

  /** Update comment for an issue
   * [Jira Doc](https://docs.atlassian.com/jira/REST/cloud/#api/2/issue-updateComment)
   * @name updateComment
   * @function
   * @param {string} issueId - Issue with the comment
   * @param {string} commentId - Comment that is updated
   * @param {string} comment - string containing new comment
   * @param {object} [options={}] - extra options
   */
  updateComment(issueId, commentId, comment, options = {}) {
    return this.doRequest(this.makeRequestHeader(this.makeUri({
      pathname: `/issue/${issueId}/comment/${commentId}`,
    }), {
      body: {
        body: comment,
        ...options,
      },
      method: 'PUT',
      followAllRedirects: true,
    }));
  }

  /** Add a worklog to a project
   * [Jira Doc](http://docs.atlassian.com/jira/REST/latest/#id291617)
   * @name addWorklog
   * @function
   * @param {string} issueId - Issue to add a worklog to
   * @param {object} worklog - worklog object from the rest API
   * @param {object} newEstimate - the new value for the remaining estimate field
   */
  addWorklog(issueId, worklog, newEstimate) {
    const header = {
      uri: this.makeUri({
        pathname: `/issue/${issueId}/worklog`,
        query: { adjustEstimate: 'new', newEstimate },
      }),
      body: worklog,
      method: 'POST',
      'Content-Type': 'application/json',
      json: true,
    };

    return this.doRequest(header);
  }

  /** Delete worklog from issue
   * [Jira Doc](https://docs.atlassian.com/jira/REST/latest/#d2e1673)
   * @name deleteWorklog
   * @function
   * @param {string} issueId - the Id of the issue to delete
   * @param {string} worklogId - the Id of the worklog in issue to delete
   */
  deleteWorklog(issueId, worklogId) {
    return this.doRequest(this.makeRequestHeader(
      this.makeUri({
        pathname: `/issue/${issueId}/worklog/${worklogId}`,
      }), {
        method: 'DELETE',
        followAllRedirects: true,
      },
    ));
  }

  /** List all Issue Types jira knows about
   * [Jira Doc](http://docs.atlassian.com/jira/REST/latest/#id295946)
   * @name listIssueTypes
   * @function
   */
  listIssueTypes() {
    return this.doRequest(this.makeRequestHeader(this.makeUri({
      pathname: '/issuetype',
    })));
  }

  /** Register a webhook
   * [Jira Doc](https://developer.atlassian.com/display/JIRADEV/JIRA+Webhooks+Overview)
   * @name registerWebhook
   * @function
   * @param {object} webhook - properly formatted webhook
   */
  registerWebhook(webhook) {
    return this.doRequest(this.makeRequestHeader(this.makeWebhookUri({
      pathname: '/webhook',
    }), {
      method: 'POST',
      body: webhook,
    }));
  }

  /** List all registered webhooks
   * [Jira Doc](https://developer.atlassian.com/display/JIRADEV/JIRA+Webhooks+Overview)
   * @name listWebhooks
   * @function
   */
  listWebhooks() {
    return this.doRequest(this.makeRequestHeader(this.makeWebhookUri({
      pathname: '/webhook',
    })));
  }

  /** Get a webhook by its ID
   * [Jira Doc](https://developer.atlassian.com/display/JIRADEV/JIRA+Webhooks+Overview)
   * @name getWebhook
   * @function
   * @param {string} webhookID - id of webhook to get
   */
  getWebhook(webhookID) {
    return this.doRequest(this.makeRequestHeader(this.makeWebhookUri({
      pathname: `/webhook/${webhookID}`,
    })));
  }

  /** Delete a registered webhook
   * [Jira Doc](https://developer.atlassian.com/display/JIRADEV/JIRA+Webhooks+Overview)
   * @name issueLink
   * @function
   * @param {string} webhookID - id of the webhook to delete
   */
  deleteWebhook(webhookID) {
    return this.doRequest(this.makeRequestHeader(this.makeWebhookUri({
      pathname: `/webhook/${webhookID}`,
    }), {
      method: 'DELETE',
    }));
  }

  /** Describe the currently authenticated user
   * [Jira Doc](http://docs.atlassian.com/jira/REST/latest/#id2e865)
   * @name getCurrentUser
   * @function
   */
  getCurrentUser() {
    return this.doRequest(this.makeRequestHeader(this.makeUri({
      pathname: '/myself',
    })));
  }

  /** Retrieve the backlog of a certain Rapid View
   * @name getBacklogForRapidView
   * @function
   * @param {string} rapidViewId - rapid view id
   */
  getBacklogForRapidView(rapidViewId) {
    return this.doRequest(this.makeRequestHeader(this.makeUri({
      pathname: '/xboard/plan/backlog/data',
      query: {
        rapidViewId,
      },
    })));
  }

  /** Add attachment to a Issue
   * [Jira Doc](https://docs.atlassian.com/jira/REST/latest/#api/2/issue/{issueIdOrKey}/attachments-addAttachment)
   * @name addAttachmentOnIssue
   * @function
   * @param {string} issueId - issue id
   * @param {object} readStream - readStream object from fs
   */
  addAttachmentOnIssue(issueId, readStream) {
    return this.doRequest(this.makeRequestHeader(this.makeUri({
      pathname: `/issue/${issueId}/attachments`,
    }), {
      method: 'POST',
      headers: {
        'X-Atlassian-Token': 'nocheck',
      },
      formData: {
        file: readStream,
      },
    }));
  }

  /** Notify people related to issue
   * [Jira Doc](https://docs.atlassian.com/jira/REST/cloud/#api/2/issue-notify)
   * @name issueNotify
   * @function
   * @param {string} issueId - issue id
   * @param {object} notificationBody - properly formatted body
   */
  issueNotify(issueId, notificationBody) {
    return this.doRequest(this.makeRequestHeader(this.makeUri({
      pathname: `/issue/${issueId}/notify`,
    }), {
      method: 'POST',
      body: notificationBody,
    }));
  }

  /** Get list of possible statuses
   * [Jira Doc](https://docs.atlassian.com/jira/REST/latest/#api/2/status-getStatuses)
   * @name listStatus
   * @function
   */
  listStatus() {
    return this.doRequest(this.makeRequestHeader(this.makeUri({
      pathname: '/status',
    })));
  }

  /** Get a Dev-Status summary by issue ID
   * @name getDevStatusSummary
   * @function
   * @param {string} issueId - id of issue to get
   */
  getDevStatusSummary(issueId) {
    return this.doRequest(this.makeRequestHeader(this.makeDevStatusUri({
      pathname: '/summary',
      query: {
        issueId,
      },
    })));
  }

  /** Get a Dev-Status detail by issue ID
   * @name getDevStatusDetail
   * @function
   * @param {string} issueId - id of issue to get
   * @param {string} applicationType - type of application (stash, bitbucket)
   * @param {string} dataType - info to return (repository, pullrequest)
   */
  getDevStatusDetail(issueId, applicationType, dataType) {
    return this.doRequest(this.makeRequestHeader(this.makeDevStatusUri({
      pathname: '/detail',
      query: {
        issueId,
        applicationType,
        dataType,
      },
    })));
  }

<<<<<<< HEAD
  /** Get Epic
   * [Jira Doc](https://docs.atlassian.com/jira-software/REST/cloud/#agile/1.0/epic-getEpic)
   * @name getEpic
   * @function
   * @param {string} epicIdOrKey - Id of epic to retrieve
   */
  getEpic(epicIdOrKey) {
    return this.doRequest(this.makeRequestHeader(this.makeAgileUri({
      pathname: `/epic/${epicIdOrKey}`,
    })));
  }

  /** Partially update epic
   * [Jira Doc](https://docs.atlassian.com/jira-software/REST/cloud/#agile/1.0/epic-partiallyUpdateEpic)
   * @name partiallyUpdateEpic
   * @function
   * @param {string} epicIdOrKey - Id of epic to retrieve
   * @param {string} body - value to set, for objects make sure to stringify first
   */
  partiallyUpdateEpic(epicIdOrKey, body) {
    return this.doRequest(this.makeRequestHeader(this.makeAgileUri({
      pathname: `/epic/${epicIdOrKey}`,
    }), {
      method: 'POST',
      body,
    }));
  }

  /** Get issues for epic
   * [Jira Doc](https://docs.atlassian.com/jira-software/REST/cloud/#agile/1.0/epic-getIssuesForEpic)
   * [Jira Doc](https://docs.atlassian.com/jira-software/REST/cloud/#agile/1.0/epic-getIssuesWithoutEpic)
   * @name getIssuesForEpic
   * @function
=======
  /** Move issues to backlog
   * [Jira Doc](https://docs.atlassian.com/jira-software/REST/cloud/#agile/1.0/backlog-moveIssuesToBacklog)
   * @name moveToBacklog
   * @function
   * @param {array} issues - id or key of issues to get
   */
  moveToBacklog(issues) {
    return this.doRequest(this.makeRequestHeader(this.makeAgileUri({
      pathname: '/backlog/issue',
    }), {
      method: 'POST',
      body: {
        issues,
      },
    }));
  }

  /** Get all boards
   * [Jira Doc](https://docs.atlassian.com/jira-software/REST/cloud/#agile/1.0/board-getAllBoards)
   * @name getAllBoards
   * @function
   * @param {number} [startAt=0] - The starting index of the returned boards.
   * @param {number} [maxResults=50] - The maximum number of boards to return per page.
   * @param {string} [type] - Filters results to boards of the specified type.
   * @param {string} [name] - Filters results to boards that match the specified name.
   * @param {string} [projectKeyOrId] - Filters results to boards that are relevant to a project.
   */
  getAllBoards(startAt = 0, maxResults = 50, type, name, projectKeyOrId) {
    return this.doRequest(this.makeRequestHeader(this.makeAgileUri({
      pathname: '/board',
      query: {
        startAt,
        maxResults,
        type,
        name,
        projectKeyOrId,
      },
    })));
  }

  /** Create Board
   * [Jira Doc](https://docs.atlassian.com/jira-software/REST/cloud/#agile/1.0/board-createBoard)
   * @name createBoard
   * @function
   * @param {object} boardBody - Board name, type and filter Id is required.
   * @param {string} boardBody.type - Valid values: scrum, kanban
   * @param {string} boardBody.name - Must be less than 255 characters.
   * @param {string} boardBody.filterId - Id of a filter that the user has permissions to view.
   */
  createBoard(boardBody) {
    return this.doRequest(this.makeRequestHeader(this.makeAgileUri({
      pathname: '/board',
    }), {
      method: 'POST',
      body: boardBody,
    }));
  }

  /** Get Board
   * [Jira Doc](https://docs.atlassian.com/jira-software/REST/cloud/#agile/1.0/board-getBoard)
   * @name getBoard
   * @function
   * @param {string} boardId - Id of board to retrieve
   */
  getBoard(boardId) {
    return this.doRequest(this.makeRequestHeader(this.makeAgileUri({
      pathname: `/board/${boardId}`,
    })));
  }

  /** Delete Board
   * [Jira Doc](https://docs.atlassian.com/jira-software/REST/cloud/#agile/1.0/board-deleteBoard)
   * @name deleteBoard
   * @function
   * @param {string} boardId - Id of board to retrieve
   */
  deleteBoard(boardId) {
    return this.doRequest(this.makeRequestHeader(this.makeAgileUri({
      pathname: `/board/${boardId}`,
    }), {
      method: 'DELETE',
    }));
  }

  /** Get issues for backlog
   * [Jira Doc](https://docs.atlassian.com/jira-software/REST/cloud/#agile/1.0/board-getIssuesForBacklog)
   * @name getIssuesForBacklog
   * @function
   * @param {string} boardId - Id of board to retrieve
   * @param {number} [startAt=0] - The starting index of the returned issues. Base index: 0.
   * @param {number} [maxResults=50] - The maximum number of issues to return per page. Default: 50.
   * @param {string} [jql] - Filters results using a JQL query.
   * @param {boolean} [validateQuery] - Specifies whether to validate the JQL query or not.
   * Default: true.
   * @param {string} [fields] - The list of fields to return for each issue.
   */
  getIssuesForBacklog(boardId, startAt = 0, maxResults = 50, jql, validateQuery = true, fields) {
    return this.doRequest(this.makeRequestHeader(this.makeAgileUri({
      pathname: `/board/${boardId}/backlog`,
      query: {
        startAt,
        maxResults,
        jql,
        validateQuery,
        fields,
      },
    })));
  }

  /** Get Configuration
   * [Jira Doc](https://docs.atlassian.com/jira-software/REST/cloud/#agile/1.0/board-getConfiguration)
   * @name getConfiguration
   * @function
   * @param {string} boardId - Id of board to retrieve
   */
  getConfiguration(boardId) {
    return this.doRequest(this.makeRequestHeader(this.makeAgileUri({
      pathname: `/board/${boardId}/configuration`,
    })));
  }

  /** Get issues for board
   * [Jira Doc](https://docs.atlassian.com/jira-software/REST/cloud/#agile/1.0/board-getIssuesForBoard)
   * @name getIssuesForBoard
   * @function
   * @param {string} boardId - Id of board to retrieve
   * @param {number} [startAt=0] - The starting index of the returned issues. Base index: 0.
   * @param {number} [maxResults=50] - The maximum number of issues to return per page. Default: 50.
   * @param {string} [jql] - Filters results using a JQL query.
   * @param {boolean} [validateQuery] - Specifies whether to validate the JQL query or not.
   * Default: true.
   * @param {string} [fields] - The list of fields to return for each issue.
   */
  getIssuesForBoard(boardId, startAt = 0, maxResults = 50, jql, validateQuery = true, fields) {
    return this.doRequest(this.makeRequestHeader(this.makeAgileUri({
      pathname: `/board/${boardId}/issue`,
      query: {
        startAt,
        maxResults,
        jql,
        validateQuery,
        fields,
      },
    })));
  }

  /** Get Epics
   * [Jira Doc](https://docs.atlassian.com/jira-software/REST/cloud/#agile/1.0/board/{boardId}/epic-getEpics)
   * @name getEpics
   * @function
   * @param {string} boardId - Id of board to retrieve
   * @param {number} [startAt=0] - The starting index of the returned epics. Base index: 0.
   * @param {number} [maxResults=50] - The maximum number of epics to return per page. Default: 50.
   * @param {string} [done] - Filters results to epics that are either done or not done.
   * Valid values: true, false.
   */
  getEpics(boardId, startAt = 0, maxResults = 50, done) {
    return this.doRequest(this.makeRequestHeader(this.makeAgileUri({
      pathname: `/board/${boardId}/epic`,
      query: {
        startAt,
        maxResults,
        done,
      },
    })));
  }

  /** Get board issues for epic
   * [Jira Doc](https://docs.atlassian.com/jira-software/REST/cloud/#agile/1.0/board/{boardId}/epic-getIssuesForEpic)
   * [Jira Doc](https://docs.atlassian.com/jira-software/REST/cloud/#agile/1.0/board/{boardId}/epic-getIssuesWithoutEpic)
   * @name getBoardIssuesForEpic
   * @function
   * @param {string} boardId - Id of board to retrieve
>>>>>>> 1b42b477
   * @param {string} epicId - Id of epic to retrieve, specify 'none' to get issues without an epic.
   * @param {number} [startAt=0] - The starting index of the returned issues. Base index: 0.
   * @param {number} [maxResults=50] - The maximum number of issues to return per page. Default: 50.
   * @param {string} [jql] - Filters results using a JQL query.
   * @param {boolean} [validateQuery] - Specifies whether to validate the JQL query or not.
   * Default: true.
   * @param {string} [fields] - The list of fields to return for each issue.
   */
<<<<<<< HEAD
  getIssuesForEpic(epicId, startAt = 0, maxResults = 50, jql,
    validateQuery = true, fields) {
    return this.doRequest(this.makeRequestHeader(this.makeAgileUri({
      pathname: `/epic/${epicId}/issue`,
=======
  getBoardIssuesForEpic(boardId, epicId, startAt = 0, maxResults = 50, jql,
    validateQuery = true, fields) {
    return this.doRequest(this.makeRequestHeader(this.makeAgileUri({
      pathname: `/board/${boardId}/epic/${epicId}/issue`,
>>>>>>> 1b42b477
      query: {
        startAt,
        maxResults,
        jql,
        validateQuery,
        fields,
      },
    })));
  }

<<<<<<< HEAD
  /** Move Issues to Epic
   * [Jira Doc](https://docs.atlassian.com/jira-software/REST/cloud/#agile/1.0/epic-moveIssuesToEpic)
   * [Jira Doc](https://docs.atlassian.com/jira-software/REST/cloud/#agile/1.0/epic-removeIssuesFromEpic)
   * @name moveIssuesToEpic
   * @function
   * @param {string} epicIdOrKey - Id of epic to move issue to, or 'none' to remove from epic
   * @param {array} issues - array of issues to move
   */
  moveIssuesToEpic(epicIdOrKey, issues) {
    return this.doRequest(this.makeRequestHeader(this.makeAgileUri({
      pathname: `/epic/${epicIdOrKey}/issue`,
    }), {
      method: 'POST',
      body: {
        issues,
      },
    }));
  }

  /** Rank Epics
   * [Jira Doc](https://docs.atlassian.com/jira-software/REST/cloud/#agile/1.0/epic-rankEpics)
   * @name rankEpics
   * @function
   * @param {string} epicIdOrKey - Id of epic
   * @param {string} body - value to set
   */
  rankEpics(epicIdOrKey, body) {
    return this.doRequest(this.makeRequestHeader(this.makeAgileUri({
      pathname: `/epic/${epicIdOrKey}/rank`,
=======
  /** Get Projects
   * [Jira Doc](https://docs.atlassian.com/jira-software/REST/cloud/#agile/1.0/board/{boardId}/project-getProjects)
   * @name getProjects
   * @function
   * @param {string} boardId - Id of board to retrieve
   * @param {number} [startAt=0] - The starting index of the returned projects. Base index: 0.
   * @param {number} [maxResults=50] - The maximum number of projects to return per page.
   * Default: 50.
   */
  getProjects(boardId, startAt = 0, maxResults = 50) {
    return this.doRequest(this.makeRequestHeader(this.makeAgileUri({
      pathname: `/board/${boardId}/project`,
      query: {
        startAt,
        maxResults,
      },
    })));
  }

  /** Get Projects Full
   * [Jira Doc](https://docs.atlassian.com/jira-software/REST/cloud/#agile/1.0/board/{boardId}/project-getProjectsFull)
   * @name getProjectsFull
   * @function
   * @param {string} boardId - Id of board to retrieve
   */
  getProjectsFull(boardId) {
    return this.doRequest(this.makeRequestHeader(this.makeAgileUri({
      pathname: `/board/${boardId}/project/full`,
    })));
  }

  /** Get Board Properties Keys
   * [Jira Doc](https://docs.atlassian.com/jira-software/REST/cloud/#agile/1.0/board/{boardId}/properties-getPropertiesKeys)
   * @name getBoardPropertiesKeys
   * @function
   * @param {string} boardId - Id of board to retrieve
   */
  getBoardPropertiesKeys(boardId) {
    return this.doRequest(this.makeRequestHeader(this.makeAgileUri({
      pathname: `/board/${boardId}/properties`,
    })));
  }

  /** Delete Board Property
   * [Jira Doc](https://docs.atlassian.com/jira-software/REST/cloud/#agile/1.0/board/{boardId}/properties-deleteProperty)
   * @name deleteBoardProperty
   * @function
   * @param {string} boardId - Id of board to retrieve
   * @param {string} propertyKey - Id of property to delete
   */
  deleteBoardProperty(boardId, propertyKey) {
    return this.doRequest(this.makeRequestHeader(this.makeAgileUri({
      pathname: `/board/${boardId}/properties/${propertyKey}`,
    }), {
      method: 'DELETE',
    }));
  }

  /** Set Board Property
   * [Jira Doc](https://docs.atlassian.com/jira-software/REST/cloud/#agile/1.0/board/{boardId}/properties-setProperty)
   * @name setBoardProperty
   * @function
   * @param {string} boardId - Id of board to retrieve
   * @param {string} propertyKey - Id of property to delete
   * @param {string} body - value to set, for objects make sure to stringify first
   */
  setBoardProperty(boardId, propertyKey, body) {
    return this.doRequest(this.makeRequestHeader(this.makeAgileUri({
      pathname: `/board/${boardId}/properties/${propertyKey}`,
>>>>>>> 1b42b477
    }), {
      method: 'PUT',
      body,
    }));
  }
<<<<<<< HEAD
=======

  /** Get Board Property
   * [Jira Doc](https://docs.atlassian.com/jira-software/REST/cloud/#agile/1.0/board/{boardId}/properties-getProperty)
   * @name getBoardProperty
   * @function
   * @param {string} boardId - Id of board to retrieve
   * @param {string} propertyKey - Id of property to retrieve
   */
  getBoardProperty(boardId, propertyKey) {
    return this.doRequest(this.makeRequestHeader(this.makeAgileUri({
      pathname: `/board/${boardId}/properties/${propertyKey}`,
    })));
  }

  /** Get All Sprints
   * [Jira Doc](https://docs.atlassian.com/jira-software/REST/cloud/#agile/1.0/board/{boardId}/sprint-getAllSprints)
   * @name getAllSprints
   * @function
   * @param {string} boardId - Id of board to retrieve
   * @param {number} [startAt=0] - The starting index of the returned sprints. Base index: 0.
   * @param {number} [maxResults=50] - The maximum number of sprints to return per page.
   * Default: 50.
   * @param {string} [state] - Filters results to sprints in specified states.
   * Valid values: future, active, closed.
   */
  getAllSprints(boardId, startAt = 0, maxResults = 50, state) {
    return this.doRequest(this.makeRequestHeader(this.makeAgileUri({
      pathname: `/board/${boardId}/sprint`,
      query: {
        startAt,
        maxResults,
        state,
      },
    })));
  }

  /** Get Board issues for sprint
   * [Jira Doc](https://docs.atlassian.com/jira-software/REST/cloud/#agile/1.0/board/{boardId}/sprint-getIssuesForSprint)
   * @name getBoardIssuesForSprint
   * @function
   * @param {string} boardId - Id of board to retrieve
   * @param {string} sprintId - Id of sprint to retrieve
   * @param {number} [startAt=0] - The starting index of the returned issues. Base index: 0.
   * @param {number} [maxResults=50] - The maximum number of issues to return per page. Default: 50.
   * @param {string} [jql] - Filters results using a JQL query.
   * @param {boolean} [validateQuery] - Specifies whether to validate the JQL query or not.
   * Default: true.
   * @param {string} [fields] - The list of fields to return for each issue.
   */
  getBoardIssuesForSprint(boardId, sprintId, startAt = 0, maxResults = 50, jql,
    validateQuery = true, fields) {
    return this.doRequest(this.makeRequestHeader(this.makeAgileUri({
      pathname: `/board/${boardId}/sprint/${sprintId}/issue`,
      query: {
        startAt,
        maxResults,
        jql,
        validateQuery,
        fields,
      },
    })));
  }

  /** Get All Versions
   * [Jira Doc](https://docs.atlassian.com/jira-software/REST/cloud/#agile/1.0/board/{boardId}/version-getAllVersions)
   * @name getAllVersions
   * @function
   * @param {string} boardId - Id of board to retrieve
   * @param {number} [startAt=0] - The starting index of the returned versions. Base index: 0.
   * @param {number} [maxResults=50] - The maximum number of versions to return per page.
   * Default: 50.
   * @param {string} [released] - Filters results to versions that are either released or
   * unreleased.Valid values: true, false.
   */
  getAllVersions(boardId, startAt = 0, maxResults = 50, released) {
    return this.doRequest(this.makeRequestHeader(this.makeAgileUri({
      pathname: `/board/${boardId}/version`,
      query: {
        startAt,
        maxResults,
        released,
      },
    })));
  }
>>>>>>> 1b42b477
}<|MERGE_RESOLUTION|>--- conflicted
+++ resolved
@@ -1168,41 +1168,6 @@
     })));
   }
 
-<<<<<<< HEAD
-  /** Get Epic
-   * [Jira Doc](https://docs.atlassian.com/jira-software/REST/cloud/#agile/1.0/epic-getEpic)
-   * @name getEpic
-   * @function
-   * @param {string} epicIdOrKey - Id of epic to retrieve
-   */
-  getEpic(epicIdOrKey) {
-    return this.doRequest(this.makeRequestHeader(this.makeAgileUri({
-      pathname: `/epic/${epicIdOrKey}`,
-    })));
-  }
-
-  /** Partially update epic
-   * [Jira Doc](https://docs.atlassian.com/jira-software/REST/cloud/#agile/1.0/epic-partiallyUpdateEpic)
-   * @name partiallyUpdateEpic
-   * @function
-   * @param {string} epicIdOrKey - Id of epic to retrieve
-   * @param {string} body - value to set, for objects make sure to stringify first
-   */
-  partiallyUpdateEpic(epicIdOrKey, body) {
-    return this.doRequest(this.makeRequestHeader(this.makeAgileUri({
-      pathname: `/epic/${epicIdOrKey}`,
-    }), {
-      method: 'POST',
-      body,
-    }));
-  }
-
-  /** Get issues for epic
-   * [Jira Doc](https://docs.atlassian.com/jira-software/REST/cloud/#agile/1.0/epic-getIssuesForEpic)
-   * [Jira Doc](https://docs.atlassian.com/jira-software/REST/cloud/#agile/1.0/epic-getIssuesWithoutEpic)
-   * @name getIssuesForEpic
-   * @function
-=======
   /** Move issues to backlog
    * [Jira Doc](https://docs.atlassian.com/jira-software/REST/cloud/#agile/1.0/backlog-moveIssuesToBacklog)
    * @name moveToBacklog
@@ -1376,7 +1341,6 @@
    * @name getBoardIssuesForEpic
    * @function
    * @param {string} boardId - Id of board to retrieve
->>>>>>> 1b42b477
    * @param {string} epicId - Id of epic to retrieve, specify 'none' to get issues without an epic.
    * @param {number} [startAt=0] - The starting index of the returned issues. Base index: 0.
    * @param {number} [maxResults=50] - The maximum number of issues to return per page. Default: 50.
@@ -1385,17 +1349,10 @@
    * Default: true.
    * @param {string} [fields] - The list of fields to return for each issue.
    */
-<<<<<<< HEAD
-  getIssuesForEpic(epicId, startAt = 0, maxResults = 50, jql,
-    validateQuery = true, fields) {
-    return this.doRequest(this.makeRequestHeader(this.makeAgileUri({
-      pathname: `/epic/${epicId}/issue`,
-=======
   getBoardIssuesForEpic(boardId, epicId, startAt = 0, maxResults = 50, jql,
     validateQuery = true, fields) {
     return this.doRequest(this.makeRequestHeader(this.makeAgileUri({
       pathname: `/board/${boardId}/epic/${epicId}/issue`,
->>>>>>> 1b42b477
       query: {
         startAt,
         maxResults,
@@ -1406,37 +1363,6 @@
     })));
   }
 
-<<<<<<< HEAD
-  /** Move Issues to Epic
-   * [Jira Doc](https://docs.atlassian.com/jira-software/REST/cloud/#agile/1.0/epic-moveIssuesToEpic)
-   * [Jira Doc](https://docs.atlassian.com/jira-software/REST/cloud/#agile/1.0/epic-removeIssuesFromEpic)
-   * @name moveIssuesToEpic
-   * @function
-   * @param {string} epicIdOrKey - Id of epic to move issue to, or 'none' to remove from epic
-   * @param {array} issues - array of issues to move
-   */
-  moveIssuesToEpic(epicIdOrKey, issues) {
-    return this.doRequest(this.makeRequestHeader(this.makeAgileUri({
-      pathname: `/epic/${epicIdOrKey}/issue`,
-    }), {
-      method: 'POST',
-      body: {
-        issues,
-      },
-    }));
-  }
-
-  /** Rank Epics
-   * [Jira Doc](https://docs.atlassian.com/jira-software/REST/cloud/#agile/1.0/epic-rankEpics)
-   * @name rankEpics
-   * @function
-   * @param {string} epicIdOrKey - Id of epic
-   * @param {string} body - value to set
-   */
-  rankEpics(epicIdOrKey, body) {
-    return this.doRequest(this.makeRequestHeader(this.makeAgileUri({
-      pathname: `/epic/${epicIdOrKey}/rank`,
-=======
   /** Get Projects
    * [Jira Doc](https://docs.atlassian.com/jira-software/REST/cloud/#agile/1.0/board/{boardId}/project-getProjects)
    * @name getProjects
@@ -1506,14 +1432,11 @@
   setBoardProperty(boardId, propertyKey, body) {
     return this.doRequest(this.makeRequestHeader(this.makeAgileUri({
       pathname: `/board/${boardId}/properties/${propertyKey}`,
->>>>>>> 1b42b477
     }), {
       method: 'PUT',
       body,
     }));
   }
-<<<<<<< HEAD
-=======
 
   /** Get Board Property
    * [Jira Doc](https://docs.atlassian.com/jira-software/REST/cloud/#agile/1.0/board/{boardId}/properties-getProperty)
@@ -1598,5 +1521,94 @@
       },
     })));
   }
->>>>>>> 1b42b477
+
+  /** Get Epic
+   * [Jira Doc](https://docs.atlassian.com/jira-software/REST/cloud/#agile/1.0/epic-getEpic)
+   * @name getEpic
+   * @function
+   * @param {string} epicIdOrKey - Id of epic to retrieve
+   */
+  getEpic(epicIdOrKey) {
+    return this.doRequest(this.makeRequestHeader(this.makeAgileUri({
+      pathname: `/epic/${epicIdOrKey}`,
+    })));
+  }
+
+  /** Partially update epic
+   * [Jira Doc](https://docs.atlassian.com/jira-software/REST/cloud/#agile/1.0/epic-partiallyUpdateEpic)
+   * @name partiallyUpdateEpic
+   * @function
+   * @param {string} epicIdOrKey - Id of epic to retrieve
+   * @param {string} body - value to set, for objects make sure to stringify first
+   */
+  partiallyUpdateEpic(epicIdOrKey, body) {
+    return this.doRequest(this.makeRequestHeader(this.makeAgileUri({
+      pathname: `/epic/${epicIdOrKey}`,
+    }), {
+      method: 'POST',
+      body,
+    }));
+  }
+
+  /** Get issues for epic
+   * [Jira Doc](https://docs.atlassian.com/jira-software/REST/cloud/#agile/1.0/epic-getIssuesForEpic)
+   * [Jira Doc](https://docs.atlassian.com/jira-software/REST/cloud/#agile/1.0/epic-getIssuesWithoutEpic)
+   * @name getIssuesForEpic
+   * @function
+   * @param {string} epicId - Id of epic to retrieve, specify 'none' to get issues without an epic.
+   * @param {number} [startAt=0] - The starting index of the returned issues. Base index: 0.
+   * @param {number} [maxResults=50] - The maximum number of issues to return per page. Default: 50.
+   * @param {string} [jql] - Filters results using a JQL query.
+   * @param {boolean} [validateQuery] - Specifies whether to validate the JQL query or not.
+   * Default: true.
+   * @param {string} [fields] - The list of fields to return for each issue.
+   */
+  getIssuesForEpic(epicId, startAt = 0, maxResults = 50, jql,
+    validateQuery = true, fields) {
+    return this.doRequest(this.makeRequestHeader(this.makeAgileUri({
+      pathname: `/epic/${epicId}/issue`,
+      query: {
+        startAt,
+        maxResults,
+        jql,
+        validateQuery,
+        fields,
+      },
+    })));
+  }
+
+  /** Move Issues to Epic
+   * [Jira Doc](https://docs.atlassian.com/jira-software/REST/cloud/#agile/1.0/epic-moveIssuesToEpic)
+   * [Jira Doc](https://docs.atlassian.com/jira-software/REST/cloud/#agile/1.0/epic-removeIssuesFromEpic)
+   * @name moveIssuesToEpic
+   * @function
+   * @param {string} epicIdOrKey - Id of epic to move issue to, or 'none' to remove from epic
+   * @param {array} issues - array of issues to move
+   */
+  moveIssuesToEpic(epicIdOrKey, issues) {
+    return this.doRequest(this.makeRequestHeader(this.makeAgileUri({
+      pathname: `/epic/${epicIdOrKey}/issue`,
+    }), {
+      method: 'POST',
+      body: {
+        issues,
+      },
+    }));
+  }
+
+  /** Rank Epics
+   * [Jira Doc](https://docs.atlassian.com/jira-software/REST/cloud/#agile/1.0/epic-rankEpics)
+   * @name rankEpics
+   * @function
+   * @param {string} epicIdOrKey - Id of epic
+   * @param {string} body - value to set
+   */
+  rankEpics(epicIdOrKey, body) {
+    return this.doRequest(this.makeRequestHeader(this.makeAgileUri({
+      pathname: `/epic/${epicIdOrKey}/rank`,
+    }), {
+      method: 'PUT',
+      body,
+    }));
+  }
 }